package org.neo4j.graphalgo.core.sources;

import com.carrotsearch.hppc.LongDoubleMap;
import com.carrotsearch.hppc.LongDoubleScatterMap;
<<<<<<< HEAD
import org.neo4j.cursor.Cursor;
import org.neo4j.cursor.RawCursor;
=======
import org.neo4j.collection.primitive.PrimitiveLongIterator;
>>>>>>> 82e4eeb8
import org.neo4j.graphalgo.api.IdMapping;
import org.neo4j.graphalgo.api.RelationshipWeights;
import org.neo4j.graphalgo.core.Kernel;
import org.neo4j.graphalgo.core.utils.Importer;
import org.neo4j.graphalgo.core.utils.RawValues;
import org.neo4j.helpers.Exceptions;
import org.neo4j.kernel.api.ReadOperations;
import org.neo4j.kernel.api.exceptions.EntityNotFoundException;
import org.neo4j.kernel.impl.api.RelationshipVisitor;
import org.neo4j.kernel.impl.api.store.RelationshipIterator;
import org.neo4j.kernel.internal.GraphDatabaseAPI;

/**
 * @author mknblch
 */
public class BufferedWeightMap implements RelationshipWeights {

    private final double propertyDefaultWeight;
    private final LongDoubleMap data;

    private BufferedWeightMap(LongDoubleMap data, double propertyDefaultWeight) {
        this.data = data;
        this.propertyDefaultWeight = propertyDefaultWeight;
    }

    @Override
    public double weightOf(int sourceNodeId, int targetNodeId) {
        return data.getOrDefault(RawValues.combineIntInt(sourceNodeId, targetNodeId), propertyDefaultWeight);
    }

    public static Builder builder() {
        return new Builder();
    }

    public static WeightImporter importer(GraphDatabaseAPI api) {
        return new WeightImporter(api);
    }

    public static final class Builder {

        private final LongDoubleMap map;

        private double propertyDefaultWeight = 0.0d;
        private boolean anyDirection = false;

        public Builder() {
            map = new LongDoubleScatterMap();
        }

        public Builder withAnyDirection(boolean anyDirection) {
            this.anyDirection = anyDirection;
            return this;
        }

        public Builder withWeight(int sourceNodeId, int targetNodeId, double weight) {
            if (weight == propertyDefaultWeight) {
                return this;
            }
            map.put(RawValues.combineIntInt(sourceNodeId, targetNodeId), weight);
            if (anyDirection) {
                map.put(RawValues.combineIntInt(targetNodeId, sourceNodeId), weight);
            }
            return this;
        }

        public BufferedWeightMap build() {
            return new BufferedWeightMap(map, propertyDefaultWeight);
        }
    }

    public static class WeightImporter extends Importer<BufferedWeightMap, WeightImporter> {

        private IdMapping idMapping;
        private boolean anyDirection = false;

        public WeightImporter(GraphDatabaseAPI api) {
            super(api);
        }

        public WeightImporter withIdMapping(IdMapping idMapping) {
            this.idMapping = idMapping;
            return this;
        }

        public WeightImporter withAnyDirection(boolean anyDirection) {
            this.anyDirection = anyDirection;
            return this;
        }

        @Override
        protected WeightImporter me() {
            return this;
        }

        @Override
        protected BufferedWeightMap buildT() {

            final Builder builder = BufferedWeightMap.builder()
                    .withAnyDirection(anyDirection);

            withinTransaction(readOp -> {
                final RelationshipVisitor<RuntimeException> visitor;
                if (relationId == null) {
                    visitor = (relationshipId, typeId, startNodeId, endNodeId) -> {
                        try {
                            final Object value = readOp.relationshipGetProperty(
                                    relationshipId,
                                    propertyId);
                            if (value != null) {
                                builder.withWeight(
                                        idMapping.toMappedNodeId(startNodeId),
                                        idMapping.toMappedNodeId(endNodeId),
                                        RawValues.extractValue(value, propertyDefaultValue));
                            }
                        } catch (EntityNotFoundException ignored) {
                        }
                    };
                } else {
                    final int targetType = relationId[0];
                    visitor = (relationshipId, typeId, startNodeId, endNodeId) -> {
                        if (typeId == targetType) {
                            try {
                                final Object value = readOp.relationshipGetProperty(
                                        relationshipId,
                                        propertyId);
                                if (value != null) {
                                    builder.withWeight(
                                            idMapping.toMappedNodeId(startNodeId),
                                            idMapping.toMappedNodeId(endNodeId),
                                            RawValues.extractValue(value, propertyDefaultValue));
                                }
                            } catch (EntityNotFoundException ignored) {
                            }
                        }

                    };
                }

<<<<<<< HEAD
                final RawCursor<Kernel.NodeItem,RuntimeException> nodeItemCursor;
=======
>>>>>>> 82e4eeb8
                if (labelId == ReadOperations.ANY_LABEL) {
                    readAllWeights(readOp, visitor);
                } else {
                    readLabelWeights(readOp, visitor, relationId);
                }
            });

            return builder.build();
        }

        private void readAllWeights(
                ReadOperations readOp,
                RelationshipVisitor<RuntimeException> visitor) {
            SingleRunAllRelationIterator.forAll(readOp, visitor);
        }

        private void readLabelWeights(
                ReadOperations readOp,
                RelationshipVisitor<RuntimeException> visitor,
                int[] relationId) {
            try {
                final PrimitiveLongIterator nodes = readOp.nodesGetForLabel(labelId);
                while (nodes.hasNext()) {
                    final long nodeId = nodes.next();
                    final RelationshipIterator rels;
                    if (relationId != null) {
                        rels = readOp.nodeGetRelationships(
                                nodeId,
                                org.neo4j.graphdb.Direction.BOTH,
                                relationId);
                    } else {
                        rels = readOp.nodeGetRelationships(nodeId, org.neo4j.graphdb.Direction.BOTH);
                    }
                    while (rels.hasNext()) {
                        final long relId = rels.next();
                        rels.relationshipVisit(relId, visitor);
                    }
                }
            } catch (EntityNotFoundException e) {
                throw Exceptions.launderedException(e);
            }
        }
    }
}<|MERGE_RESOLUTION|>--- conflicted
+++ resolved
@@ -2,15 +2,9 @@
 
 import com.carrotsearch.hppc.LongDoubleMap;
 import com.carrotsearch.hppc.LongDoubleScatterMap;
-<<<<<<< HEAD
-import org.neo4j.cursor.Cursor;
-import org.neo4j.cursor.RawCursor;
-=======
 import org.neo4j.collection.primitive.PrimitiveLongIterator;
->>>>>>> 82e4eeb8
 import org.neo4j.graphalgo.api.IdMapping;
 import org.neo4j.graphalgo.api.RelationshipWeights;
-import org.neo4j.graphalgo.core.Kernel;
 import org.neo4j.graphalgo.core.utils.Importer;
 import org.neo4j.graphalgo.core.utils.RawValues;
 import org.neo4j.helpers.Exceptions;
@@ -146,10 +140,6 @@
                     };
                 }
 
-<<<<<<< HEAD
-                final RawCursor<Kernel.NodeItem,RuntimeException> nodeItemCursor;
-=======
->>>>>>> 82e4eeb8
                 if (labelId == ReadOperations.ANY_LABEL) {
                     readAllWeights(readOp, visitor);
                 } else {
